#include<iostream>
#include<time.h>
#include<string>
#include<cstring>
#include"util.h"
#include"trace.h"
#include"debug.h"
#include"timeit.h"
#include"warning.h"
#include "memory_manager.h"

//
// Unit tests fail by asserting.
// If they return, we assume the unit test succeeds
// and print "PASS" to indicate success.
// 

#define TST(MODULE) {				\
    std::string s("test ");			\
    s += #MODULE;				\
    void tst_##MODULE();			\
    if (do_display_usage)                       \
        std::cout << #MODULE << "\n";           \
    for (int i = 0; i < argc; i++) 		\
	if (strcmp(argv[i], #MODULE) == 0) {	\
            enable_trace(#MODULE);              \
	    enable_debug(#MODULE);		\
	    timeit timeit(true, s.c_str());     \
	    tst_##MODULE();			\
            std::cout << "PASS" << std::endl;   \
	}					\
}

#define TST_ARGV(MODULE) {                              \
    std::string s("test ");                             \
    s += #MODULE;                                       \
    void tst_##MODULE(char** argv, int argc, int& i);   \
    if (do_display_usage)                               \
        std::cout << #MODULE << "\n";                   \
    for (int i = 0; i < argc; i++)                      \
	if (strcmp(argv[i], #MODULE) == 0) {            \
            enable_trace(#MODULE);                      \
	    enable_debug(#MODULE);                      \
	    timeit timeit(true, s.c_str());             \
	    tst_##MODULE(argv, argc, i);                \
            std::cout << "PASS" << std::endl;           \
	}                                               \
}

void error(const char * msg) {
    std::cerr << "Error: " << msg << "\n";
    std::cerr << "For usage information: test /h\n";
    exit(1);
}

void display_usage() {
    std::cout << "Z3 unit tests [version 1.0]. (C) Copyright 2006 Microsoft Corp.\n";
    std::cout << "Usage: test [options] [module names]\n";
    std::cout << "\nMisc.:\n";
    std::cout << "  /h          prints this message.\n";
    std::cout << "  /v:level    be verbose, where <level> is the verbosity level.\n";
    std::cout << "  /w          enable warning messages.\n";
#if defined(Z3DEBUG) || defined(_TRACE)
    std::cout << "\nDebugging support:\n";
#endif
#ifdef _TRACE
    std::cout << "  /tr:tag     enable trace messages tagged with <tag>.\n";
#endif
#ifdef Z3DEBUG
    std::cout << "  /dbg:tag    enable assertions tagged with <tag>.\n";
#endif
}

void parse_cmd_line_args(int argc, char ** argv, bool& do_display_usage) {
    int i = 1;
    while (i < argc) {
	char * arg = argv[i];    

	if (arg[0] == '-' || arg[0] == '/') {
	    char * opt_name = arg + 1;
	    char * opt_arg  = 0;
	    char * colon    = strchr(arg, ':');
	    if (colon) {
		opt_arg = colon + 1;
		*colon  = 0;
	    }
	    if (strcmp(opt_name, "h") == 0 ||
                strcmp(opt_name, "?") == 0) {
		display_usage();
                do_display_usage = true;
                return;
	    }
	    else if (strcmp(opt_name, "v") == 0) {
		if (!opt_arg)
		    error("option argument (/v:level) is missing.");
		long lvl = strtol(opt_arg, 0, 10);
		set_verbosity_level(lvl);
	    }
	    else if (strcmp(opt_name, "w") == 0) {
                enable_warning_messages(true);
	    }
#ifdef _TRACE
	    else if (strcmp(opt_name, "tr") == 0) {
		if (!opt_arg)
		    error("option argument (/tr:tag) is missing.");
		enable_trace(opt_arg);
	    }
#endif
#ifdef Z3DEBUG
	    else if (strcmp(opt_name, "dbg") == 0) {
		if (!opt_arg)
		    error("option argument (/dbg:tag) is missing.");
		enable_debug(opt_arg);
	    }
#endif
	}
	i++;
    }
}


int main(int argc, char ** argv) {
    memory::initialize(0);
    bool do_display_usage = false;
    parse_cmd_line_args(argc, argv, do_display_usage);
    TST(random);
    TST(vector);
    TST(symbol_table);
    TST(region);
    TST(symbol);
    TST(heap);
    TST(hashtable);
    TST(rational);
    TST(inf_rational);
    TST(ast);
    TST(optional);
    TST(bit_vector);
    TST(string_buffer);
    TST(map);
    TST(diff_logic);
    TST(uint_set);
    TST_ARGV(expr_rand);
    TST(list);
    TST(small_object_allocator);
    TST(timeout);
    TST(proof_checker);
    TST(simplifier);
    TST(bv_simplifier_plugin);
    TST(bit_blaster);
    TST(var_subst);
    TST(simple_parser);
    TST(api);
    TST(old_interval);
    TST(interval_skip_list);
    TST(no_overflow);
    TST(memory);
    TST(get_implied_equalities);
    TST(arith_simplifier_plugin);
    TST(matcher);
    TST(datalog_parser);
    TST_ARGV(datalog_parser_file);
    TST(object_allocator);
    TST(mpz);
    TST(mpq);
    TST(mpf);
    TST(total_order);
    TST(dl_table);
    TST(dl_context);
    TST(dl_query);
    TST(dl_util);
    TST(dl_product_relation);
    TST(dl_relation);
    TST(imdd);
    TST(parray);
    TST(stack);
    TST(escaped);
    TST(buffer);
    TST(chashtable);
    TST(ex);
    TST(nlarith_util);
    TST(api_bug);
    TST(arith_rewriter);
    TST(check_assumptions);
    TST(smt_context);
    TST(theory_dl);
    TST(model_retrieval);
    TST(factor_rewriter);
    TST(smt2print_parse);
    TST(substitution);
    TST(polynomial);
    TST(upolynomial);
    TST(algebraic);
    TST(polynomial_factorization);
    TST(prime_generator);
    TST(permutation);
    TST(nlsat);
    TST(ext_numeral);
    TST(interval);
    TST(quant_solve);
    TST(f2n);
    TST(hwf);
    TST(trigo);
    TST(bits);
    TST(mpbq);
    TST(mpfx);
    TST(mpff);
    TST(horn_subsume_model_converter);
    TST(model2expr);
<<<<<<< HEAD
    TST(alloc);
=======
    TST(rcf);
>>>>>>> 0906fd9d
}

void initialize_mam() {}
void finalize_mam() {}
<|MERGE_RESOLUTION|>--- conflicted
+++ resolved
@@ -206,11 +206,8 @@
     TST(mpff);
     TST(horn_subsume_model_converter);
     TST(model2expr);
-<<<<<<< HEAD
     TST(alloc);
-=======
     TST(rcf);
->>>>>>> 0906fd9d
 }
 
 void initialize_mam() {}
