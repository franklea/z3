--- conflicted
+++ resolved
@@ -59,16 +59,12 @@
         //add the equation to the bound propagator
         as.push_back(1);
         xs.push_back(bvar);
-<<<<<<< HEAD
-        // [Leo]: This for-loop is a leftover
         TRACE("propagate-bound-info-debug",
                 for (unsigned i=0; i<as.size(); i++) {
                     if( i!=0 ) { tout << " + "; }
                     tout << rational(as[i]).get_int64() << "*v" << (int)xs[i];
                 }
                 tout << " = 0 \n";);
-=======
->>>>>>> a9e43b39
         TRACE("propagate-bound-info-debug", tout << "Mk eq, size = " << terms.size() << "\n";);
         m_bp.mk_eq(as.size(), as.c_ptr(), xs.c_ptr());
     }
